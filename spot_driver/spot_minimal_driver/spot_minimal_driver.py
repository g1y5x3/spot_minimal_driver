--- conflicted
+++ resolved
@@ -128,13 +128,10 @@
             raise
 
         # ROS 2 publishers and subscribers
-<<<<<<< HEAD
         self.s_tf_broadcaster = StaticTransformBroadcaster(self)
         self.d_tf_broadcaster = TransformBroadcaster(self)
-=======
-        self.tf_broadcaster = TransformBroadcaster(self)
+        # self.tf_broadcaster = TransformBroadcaster(self)
         self.odom_publisher = self.create_publisher(Odometry, 'odom', 10)
->>>>>>> e70a4013
         self.cmd_vel_subscriber = self.create_subscription(Twist, 'cmd_vel', self.cmd_vel_callback, 10)
         self.robot_state_publisher = self.create_timer(0.1, self.publish_robot_state, callback_group=ReentrantCallbackGroup())
 
@@ -142,7 +139,6 @@
         self._action_server = ActionServer(self, MoveRelativeXY, 'move_relative_xy', execute_callback=self.move_relative_xy,
                                            callback_group=ReentrantCallbackGroup())
 
-<<<<<<< HEAD
         self.srv = self.create_service(
             GetTransform,
             'get_fiducial_transform',
@@ -156,7 +152,7 @@
             self.get_logger().warn('No AprilTag fiducials found.')
             return
 
-        tform_odom_fiducial = get_a_tform_b(fiducials[0].transforms_snapshot, 'odom', 'filtered_fiducial_200')
+        tform_odom_fiducial = get_a_tform_b(fiducials[0].transforms_snapshot, self.odom_frame, 'filtered_fiducial_200')
 
         tform_fiducial_odom = tform_odom_fiducial.inverse()
 
@@ -164,7 +160,7 @@
         # TODO: sync with the robot's internal time
         t.header.stamp = self.get_clock().now().to_msg()
         t.header.frame_id = 'filtered_fiducial_200'
-        t.child_frame_id = 'odom'
+        t.child_frame_id = f'odom_{self.odom_frame}'
         t.transform.translation.x = tform_fiducial_odom.position.x
         t.transform.translation.y = tform_fiducial_odom.position.y
         t.transform.translation.z = tform_fiducial_odom.position.z
@@ -177,12 +173,8 @@
         response.transform = t
         return response
 
-    def navigate_to(self, goal_handle: ServerGoalHandle):
-        """Execute the NavigateTo action."""
-=======
     def move_relative_xy(self, goal_handle: ServerGoalHandle):
         """Execute the move to relative [x, y, yaw] action."""
->>>>>>> e70a4013
         goal = goal_handle.request
         self.get_logger().info(f'Executing goal: x={goal.x}, y={goal.y}, theta={goal.yaw}')
 
@@ -250,12 +242,8 @@
 
         # TODO: Read internal robot inertial measurement and publish it but it's blocked by the Joint API license.
 
-<<<<<<< HEAD
-        self.publish_transform(odom_tfrom_body, 'odom', 'base_link')
-
-    def publish_transform(self, tform: SE3Pose, header: str, child: str):  # type: ignore
-        '''Publish transform'''
-=======
+        # self.publish_transform(odom_tfrom_body, 'odom', 'base_link')
+
     def publish_odometry(self, odom_tfrom_body: SE3Pose, odom_vel_of_body: SE3Velocity, header: str, child: str):
         """Publish the odometry data."""
         odom_msg = Odometry()
@@ -275,23 +263,11 @@
 
     def publish_transform(self, tfrom: SE3Pose, header: str, child: str):  # type: ignore
         """Publish the transform from ODOM to BODY frame."""
->>>>>>> e70a4013
         t = TransformStamped()
         # TODO: sync with the robot's internal time
         t.header.stamp = self.get_clock().now().to_msg()
         t.header.frame_id = header
         t.child_frame_id = child
-<<<<<<< HEAD
-        t.transform.translation.x = tform.position.x
-        t.transform.translation.y = tform.position.y
-        t.transform.translation.z = tform.position.z
-        t.transform.rotation.x = tform.rotation.x
-        t.transform.rotation.y = tform.rotation.y
-        t.transform.rotation.z = tform.rotation.z
-        t.transform.rotation.w = tform.rotation.w
-
-        self.d_tf_broadcaster.sendTransform(t)
-=======
         t.transform.translation.x = tfrom.position.x
         t.transform.translation.y = tfrom.position.y
         t.transform.translation.z = tfrom.position.z
@@ -300,8 +276,7 @@
         t.transform.rotation.z = tfrom.rotation.z
         t.transform.rotation.w = tfrom.rotation.w
 
-        self.tf_broadcaster.sendTransform(t)
->>>>>>> e70a4013
+        self.d_tf_broadcaster.sendTransform(t)
 
     def cmd_vel_callback(self, msg: Twist):
         """Convert a Twist message to a robot velocity command and send it."""
