```
ros2 launch spot_minimal_driver spot_driver.launch.py
```

```
ros2 topic pub --once /cmd_vel geometry_msgs/msg/Twist "linear: {x: 0.5}"
```

```
<<<<<<< HEAD
ros2 action send_goal /navigate_to spot_action/action/NavigateTo "{x: 1.0, y: 0.0, yaw: 0.0}"
```

```
ros2 service call /get_fiducial_transform spot_srvs/srv/GetTransform "{}"
```

```
ros2 run tf2_ros static_transform_publisher -0.10795 0.0 0.1397 -1.57 -1.57 0 world filtered_fiducial_200
```

```
ros2 run map_localization map_localizer_node
=======
ros2 action send_goal /move_relative_xy spot_action/action/MoveRelativeXY "{x: 1.0, y: 0.0, yaw: 90.0}"
>>>>>>> e70a4013
```<|MERGE_RESOLUTION|>--- conflicted
+++ resolved
@@ -7,8 +7,7 @@
 ```
 
 ```
-<<<<<<< HEAD
-ros2 action send_goal /navigate_to spot_action/action/NavigateTo "{x: 1.0, y: 0.0, yaw: 0.0}"
+ros2 action send_goal /move_relative_xy spot_action/action/MoveRelativeXY "{x: 1.0, y: 0.0, yaw: 90.0}"
 ```
 
 ```
@@ -21,7 +20,4 @@
 
 ```
 ros2 run map_localization map_localizer_node
-=======
-ros2 action send_goal /move_relative_xy spot_action/action/MoveRelativeXY "{x: 1.0, y: 0.0, yaw: 90.0}"
->>>>>>> e70a4013
 ```